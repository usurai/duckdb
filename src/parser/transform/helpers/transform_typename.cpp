#include "duckdb/common/exception.hpp"
#include "duckdb/common/string_util.hpp"
#include "duckdb/parser/transformer.hpp"
#include "duckdb/common/types/decimal.hpp"

namespace duckdb {
using namespace std;
using namespace duckdb_libpgquery;

LogicalType Transformer::TransformTypeName(PGTypeName *type_name) {
	auto name = (reinterpret_cast<PGValue *>(type_name->names->tail->data.ptr_value)->val.str);
	// transform it to the SQL type
<<<<<<< HEAD
	SQLType base_type = TransformStringToSQLType(name);
	// check any modifiers
	int modifier_idx = 0;
	if (type_name->typmods) {
		for (auto node = type_name->typmods->head; node; node = node->next) {
			auto &const_val = *((PGAConst*)node->data.ptr_value);
			if (const_val.type != T_PGAConst || const_val.val.type != T_PGInteger) {
				throw ParserException("Expected an integer constant as type modifier");
			}
			if (const_val.val.val.ival < 0) {
				throw ParserException("Negative modifier not supported");
			}
			if (modifier_idx == 0) {
				base_type.width = const_val.val.val.ival;
			} else if (modifier_idx == 1) {
				base_type.scale = const_val.val.val.ival;
			} else {
				throw ParserException("A maximum of two modifiers is supported");
			}
			modifier_idx++;
		}
	}
	switch(base_type.id) {
	case SQLTypeId::VARCHAR:
		if (modifier_idx > 1) {
			throw ParserException("VARCHAR only supports a single modifier");
		}
		break;
	case SQLTypeId::DECIMAL:
		if (modifier_idx == 1) {
			// only width is provided: set scale to 0
			base_type.scale = 0;
		}
		if (base_type.width > Decimal::MAX_WIDTH_DECIMAL) {
			throw ParserException("Width bigger than %d is not supported!", (int) Decimal::MAX_WIDTH_DECIMAL);
		}
		if (base_type.scale > base_type.width) {
			throw ParserException("Scale cannot be bigger than width");
		}
		break;
	default:
		if (modifier_idx > 0) {
			throw ParserException("Type %s does not support any modifiers!", SQLTypeIdToString(base_type.id).c_str());
		}
	}

	return base_type;
=======
	return TransformStringToLogicalType(name);
>>>>>>> 8dd67a06
}

} // namespace duckdb<|MERGE_RESOLUTION|>--- conflicted
+++ resolved
@@ -10,8 +10,8 @@
 LogicalType Transformer::TransformTypeName(PGTypeName *type_name) {
 	auto name = (reinterpret_cast<PGValue *>(type_name->names->tail->data.ptr_value)->val.str);
 	// transform it to the SQL type
-<<<<<<< HEAD
-	SQLType base_type = TransformStringToSQLType(name);
+	LogicalType base_type = TransformStringToLogicalType(name);
+	int8_t width = base_type.width(), scale = base_type.scale();
 	// check any modifiers
 	int modifier_idx = 0;
 	if (type_name->typmods) {
@@ -24,43 +24,40 @@
 				throw ParserException("Negative modifier not supported");
 			}
 			if (modifier_idx == 0) {
-				base_type.width = const_val.val.val.ival;
+				width = const_val.val.val.ival;
 			} else if (modifier_idx == 1) {
-				base_type.scale = const_val.val.val.ival;
+				scale = const_val.val.val.ival;
 			} else {
 				throw ParserException("A maximum of two modifiers is supported");
 			}
 			modifier_idx++;
 		}
 	}
-	switch(base_type.id) {
-	case SQLTypeId::VARCHAR:
+	switch(base_type.id()) {
+	case LogicalTypeId::VARCHAR:
 		if (modifier_idx > 1) {
 			throw ParserException("VARCHAR only supports a single modifier");
 		}
 		break;
-	case SQLTypeId::DECIMAL:
+	case LogicalTypeId::DECIMAL:
 		if (modifier_idx == 1) {
 			// only width is provided: set scale to 0
-			base_type.scale = 0;
+			scale = 0;
 		}
-		if (base_type.width > Decimal::MAX_WIDTH_DECIMAL) {
+		if (width > Decimal::MAX_WIDTH_DECIMAL) {
 			throw ParserException("Width bigger than %d is not supported!", (int) Decimal::MAX_WIDTH_DECIMAL);
 		}
-		if (base_type.scale > base_type.width) {
+		if (scale > width) {
 			throw ParserException("Scale cannot be bigger than width");
 		}
 		break;
 	default:
 		if (modifier_idx > 0) {
-			throw ParserException("Type %s does not support any modifiers!", SQLTypeIdToString(base_type.id).c_str());
+			throw ParserException("Type %s does not support any modifiers!", base_type.ToString());
 		}
 	}
 
-	return base_type;
-=======
-	return TransformStringToLogicalType(name);
->>>>>>> 8dd67a06
+	return LogicalType(base_type.id(), width, scale);
 }
 
 } // namespace duckdb