--- conflicted
+++ resolved
@@ -87,13 +87,10 @@
 		return TransformShowSelect(stmt);
 	case T_PGCallStmt:
 		return TransformCall(stmt);
-<<<<<<< HEAD
 	case T_PGVariableSetStmt:
 		return TransformSet(stmt);
-=======
 	case T_PGCheckPointStmt:
 		return TransformCheckpoint(stmt);
->>>>>>> 0e783a7e
 	default:
 		throw NotImplementedException(NodetypeToString(stmt->type));
 	}
