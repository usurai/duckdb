--- conflicted
+++ resolved
@@ -6,124 +6,6 @@
 
 namespace duckdb {
 
-<<<<<<< HEAD
-struct StddevState {
-	uint64_t count;  //  n
-	double mean;     //  M1
-	double dsquared; //  M2
-};
-
-// Streaming approximate standard deviation using Welford's
-// method, DOI: 10.2307/1266577
-struct STDDevBaseOperation {
-	template <class STATE>
-	static void Initialize(STATE *state) {
-		state->count = 0;
-		state->mean = 0;
-		state->dsquared = 0;
-	}
-
-	template <class INPUT_TYPE, class STATE, class OP>
-	static void Operation(STATE *state, FunctionData *bind_data, INPUT_TYPE *input_data, nullmask_t &nullmask,
-	                      idx_t idx) {
-		// update running mean and d^2
-		state->count++;
-		double input = input_data[idx];
-		double mean_differential = (input - state->mean) / state->count;
-		double new_mean = state->mean + mean_differential;
-		double dsquared_increment = (input - new_mean) * (input - state->mean);
-		double new_dsquared = state->dsquared + dsquared_increment;
-
-		state->mean = new_mean;
-		state->dsquared = new_dsquared;
-	}
-
-	template <class INPUT_TYPE, class STATE, class OP>
-	static void ConstantOperation(STATE *state, FunctionData *bind_data, INPUT_TYPE *input_data, nullmask_t &nullmask,
-	                              idx_t count) {
-		for (idx_t i = 0; i < count; i++) {
-			Operation<INPUT_TYPE, STATE, OP>(state, bind_data, input_data, nullmask, 0);
-		}
-	}
-
-	template <class STATE, class OP>
-	static void Combine(STATE source, STATE *target) {
-		if (target->count == 0) {
-			*target = source;
-		} else if (source.count > 0) {
-			auto count = target->count + source.count;
-			auto mean = (source.count * source.mean + target->count * target->mean) / count;
-			auto delta = source.mean - target->mean;
-			target->dsquared =
-			    source.dsquared + target->dsquared + delta * delta * source.count * target->count / count;
-			target->mean = mean;
-			target->count = count;
-		}
-	}
-
-	static bool IgnoreNull() {
-		return true;
-	}
-};
-
-struct VarSampOperation : public STDDevBaseOperation {
-	template <class T, class STATE>
-	static void Finalize(Vector &result, FunctionData *, STATE *state, T *target, nullmask_t &nullmask, idx_t idx) {
-		if (state->count == 0) {
-			nullmask[idx] = true;
-		} else {
-			target[idx] = state->count > 1 ? (state->dsquared / (state->count - 1)) : 0;
-			if (!Value::DoubleIsValid(target[idx])) {
-				throw OutOfRangeException("VARSAMP is out of range!");
-			}
-		}
-	}
-};
-
-struct VarPopOperation : public STDDevBaseOperation {
-	template <class T, class STATE>
-	static void Finalize(Vector &result, FunctionData *, STATE *state, T *target, nullmask_t &nullmask, idx_t idx) {
-		if (state->count == 0) {
-			nullmask[idx] = true;
-		} else {
-			target[idx] = state->count > 1 ? (state->dsquared / state->count) : 0;
-			if (!Value::DoubleIsValid(target[idx])) {
-				throw OutOfRangeException("VARPOP is out of range!");
-			}
-		}
-	}
-};
-
-struct STDDevSampOperation : public STDDevBaseOperation {
-	template <class T, class STATE>
-	static void Finalize(Vector &result, FunctionData *, STATE *state, T *target, nullmask_t &nullmask, idx_t idx) {
-		if (state->count == 0) {
-			nullmask[idx] = true;
-		} else {
-			target[idx] = state->count > 1 ? sqrt(state->dsquared / (state->count - 1)) : 0;
-			if (!Value::DoubleIsValid(target[idx])) {
-				throw OutOfRangeException("STDDEV_SAMP is out of range!");
-			}
-		}
-	}
-};
-
-struct STDDevPopOperation : public STDDevBaseOperation {
-	template <class T, class STATE>
-	static void Finalize(Vector &result, FunctionData *, STATE *state, T *target, nullmask_t &nullmask, idx_t idx) {
-		if (state->count == 0) {
-			nullmask[idx] = true;
-		} else {
-			target[idx] = state->count > 1 ? sqrt(state->dsquared / state->count) : 0;
-			if (!Value::DoubleIsValid(target[idx])) {
-				throw OutOfRangeException("STDDEV_POP is out of range!");
-			}
-		}
-	}
-};
-
-=======
->>>>>>> 09705bb3
 void StdDevSampFun::RegisterFunction(BuiltinFunctions &set) {
 	AggregateFunctionSet stddev_samp("stddev_samp");
 	stddev_samp.AddFunction(AggregateFunction::UnaryAggregate<StddevState, double, double, STDDevSampOperation>(
