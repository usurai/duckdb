--- conflicted
+++ resolved
@@ -64,15 +64,11 @@
 		return select_list;
 	}
 
-<<<<<<< HEAD
 	size_t GetSelectCount() override {
 		return result_column_count;
 	}
 
-	bool Equals(const QueryNode *other) override;
-=======
 	bool Equals(const QueryNode *other) const override;
->>>>>>> 5d872e1b
 	//! Create a copy of this SelectNode
 	unique_ptr<QueryNode> Copy() override;
 	//! Serializes a SelectNode to a stand-alone binary blob
