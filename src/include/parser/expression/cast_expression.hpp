--- conflicted
+++ resolved
@@ -12,14 +12,10 @@
 
 namespace duckdb {
 
-<<<<<<< HEAD
 //! CastExpression represents a type cast from one SQL type to another SQL type
 class CastExpression : public ParsedExpression {
 public:
 	CastExpression(SQLType target, unique_ptr<ParsedExpression> child);
-=======
-	unique_ptr<Expression> Copy() const override;
->>>>>>> 5980014c
 
 	//! The child of the cast expression
 	unique_ptr<ParsedExpression> child;
@@ -31,7 +27,7 @@
 
 	bool Equals(const BaseExpression *other) const override;
 
-	unique_ptr<ParsedExpression> Copy() override;
+	unique_ptr<ParsedExpression> Copy() const override;
 
 	void Serialize(Serializer &serializer) override;
 	static unique_ptr<ParsedExpression> Deserialize(ExpressionType type, Deserializer &source);
