//===----------------------------------------------------------------------===//
//
//                         DuckDB
//
// optimizer/expression_rules/constant_folding.hpp
//
// Author: Hannes Mühleisen & Mark Raasveldt
//
//===----------------------------------------------------------------------===//

#pragma once

#include <algorithm>
#include <vector>

#include "common/exception.hpp"
#include "common/internal_types.hpp"
#include "optimizer/rule.hpp"
#include "parser/expression/constant_expression.hpp"

namespace duckdb {

class ConstantFoldingRule : public Rule {
  public:
	ConstantFoldingRule() {
		root = std::unique_ptr<AbstractRuleNode>(new ExpressionNodeSet(
		    {ExpressionType::OPERATOR_ADD, ExpressionType::OPERATOR_SUBTRACT,
		     ExpressionType::OPERATOR_MULTIPLY, ExpressionType::OPERATOR_DIVIDE,
		     ExpressionType::OPERATOR_MOD}));
		root->children.push_back(
		    make_unique_base<AbstractRuleNode, ExpressionNodeType>(
		        ExpressionType::VALUE_CONSTANT));
		root->children.push_back(
		    make_unique_base<AbstractRuleNode, ExpressionNodeAny>());
		root->child_policy = ChildPolicy::UNORDERED;
	}

	std::unique_ptr<AbstractExpression>
	Apply(AbstractExpression &root, std::vector<AbstractOperator> &bindings) {
		Value result;

		// TODO: add bolean ops
		// TODO: fix bindings, they could be used here

		auto left = root.children[0].get();
		auto right = root.children[1].get();

		// case: both constant, evaluate
		if (left->type == ExpressionType::VALUE_CONSTANT &&
		    right->type == ExpressionType::VALUE_CONSTANT) {
			Value result;
			auto left_val =
			    reinterpret_cast<ConstantExpression *>(root.children[0].get());
			auto right_val =
			    reinterpret_cast<ConstantExpression *>(root.children[1].get());

			if (TypeIsNumeric(left_val->value.type) &&
			    TypeIsNumeric(right_val->value.type)) {
				switch (root.type) {
				case ExpressionType::OPERATOR_ADD:
					Value::Add(left_val->value, right_val->value, result);
					break;
				case ExpressionType::OPERATOR_SUBTRACT:
					Value::Subtract(left_val->value, right_val->value, result);
					break;
				case ExpressionType::OPERATOR_MULTIPLY:
					Value::Multiply(left_val->value, right_val->value, result);
					break;
				case ExpressionType::OPERATOR_DIVIDE:
					Value::Divide(left_val->value, right_val->value, result);
					break;
				case ExpressionType::OPERATOR_MOD:
					Value::Modulo(left_val->value, right_val->value, result);
					break;
				default:
					throw Exception("Unsupported operator");
				}
				return make_unique<ConstantExpression>(result);
			}
			return nullptr;
		}

		Value zero = Value::BIGINT(0);
		Value one = Value::BIGINT(1);
		Value null = Value();

		// case: right is constant
		if (right->type == ExpressionType::VALUE_CONSTANT) {
			auto right_val = reinterpret_cast<ConstantExpression *>(right);
			if (TypeIsNumeric(right_val->value.type)) {
				switch (root.type) {
				case ExpressionType::OPERATOR_ADD:
				case ExpressionType::OPERATOR_SUBTRACT:
					if (Value::Equals(right_val->value, zero)) {
						return move(root.children[0]);
					}
					break;
				case ExpressionType::OPERATOR_MULTIPLY:
					if (Value::Equals(right_val->value, zero)) {
						return make_unique<ConstantExpression>(zero);
					}
					if (Value::Equals(right_val->value, one)) {
						return move(root.children[0]);
					}
					break;
				case ExpressionType::OPERATOR_DIVIDE:
					if (Value::Equals(right_val->value, zero)) { // X / 0 = NULL
						return make_unique<ConstantExpression>(null);
					}
					if (Value::Equals(right_val->value, one)) { // X / 1 == X
						return move(root.children[0]);
					}
					break;
				case ExpressionType::OPERATOR_MOD:
					if (Value::Equals(right_val->value,
					                  zero)) { // X % 0 == NULL
<<<<<<< HEAD
						return make_unique<ConstantExpression>(Value());
=======
						return make_unique<ConstantExpression>(null);
>>>>>>> 79bf6dbb
					}
					if (Value::Equals(right_val->value, one)) {
						return make_unique<ConstantExpression>(zero);
					}
					break;
				default:
					throw Exception("Unsupported operator");
				}
			}
		}

		// case: left is constant
		if (left->type == ExpressionType::VALUE_CONSTANT) {
			auto left_val = reinterpret_cast<ConstantExpression *>(left);
			if (TypeIsNumeric(left_val->value.type)) {
				switch (root.type) {
				case ExpressionType::OPERATOR_ADD: // X + 0 == X
					if (Value::Equals(left_val->value, zero)) {
						return move(root.children[1]);
					}
					break;
				case ExpressionType::OPERATOR_MULTIPLY:
					if (Value::Equals(left_val->value, zero)) { // X * 0 == 0
						return make_unique<ConstantExpression>(zero);
					}
					if (Value::Equals(left_val->value, one)) { // X * 1 = X
						return move(root.children[1]);
					}
					break;
				case ExpressionType::OPERATOR_DIVIDE: // 0 / X == 0
					if (Value::Equals(left_val->value, zero)) {
						return make_unique<ConstantExpression>(zero);
					}
					break;
				case ExpressionType::OPERATOR_MOD:
				case ExpressionType::OPERATOR_SUBTRACT:
					break;
				default:
					throw Exception("Unsupported operator");
				}
			}
		}

		return nullptr;
	};
};

} // namespace duckdb<|MERGE_RESOLUTION|>--- conflicted
+++ resolved
@@ -114,11 +114,7 @@
 				case ExpressionType::OPERATOR_MOD:
 					if (Value::Equals(right_val->value,
 					                  zero)) { // X % 0 == NULL
-<<<<<<< HEAD
-						return make_unique<ConstantExpression>(Value());
-=======
 						return make_unique<ConstantExpression>(null);
->>>>>>> 79bf6dbb
 					}
 					if (Value::Equals(right_val->value, one)) {
 						return make_unique<ConstantExpression>(zero);
