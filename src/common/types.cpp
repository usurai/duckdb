--- conflicted
+++ resolved
@@ -98,12 +98,9 @@
 		return PhysicalType::HASH;
 	case LogicalTypeId::POINTER:
 		return PhysicalType::POINTER;
-<<<<<<< HEAD
 	case LogicalTypeId::VALIDITY:
 		return PhysicalType::BIT;
-=======
 	case LogicalTypeId::TABLE:
->>>>>>> a4340e84
 	case LogicalTypeId::ANY:
 	case LogicalTypeId::INVALID:
 	case LogicalTypeId::UNKNOWN:
