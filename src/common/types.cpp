--- conflicted
+++ resolved
@@ -562,11 +562,8 @@
 		return LogicalTypeId::TIME_TZ;
 	} else if (lower_str == "json") {
 		return LogicalTypeId::JSON;
-<<<<<<< HEAD
-=======
 	} else if (lower_str == "null") {
 		return LogicalTypeId::SQLNULL;
->>>>>>> d61e9fde
 	} else {
 		// This is a User Type, at this point we don't know if its one of the User Defined Types or an error
 		// It is checked in the binder
